package uk.gov.justice.digital.hmpps.incidentreporting.jpa.specifications

import jakarta.persistence.criteria.Join
import org.springframework.data.jpa.domain.Specification
import java.util.*
import kotlin.reflect.KProperty1

/** Build «equal to» specification from an entity’s property */
fun <T, V> KProperty1<T, V>.buildSpecForEqualTo(value: V): Specification<T> {
  return Specification { root, _, criteriaBuilder ->
    criteriaBuilder.equal(root.get<V>(name), value)
  }
}

/** Build «in» specification from an entity’s property */
fun <T, V> KProperty1<T, V>.buildSpecForIn(values: Collection<V>): Specification<T> {
  return Specification { root, _, criteriaBuilder ->
    criteriaBuilder.and(root.get<V>(name).`in`(values))
  }
}

/** Build «less than» specification from an entity’s property */
fun <T, V : Comparable<V>> KProperty1<T, V>.buildSpecForLessThan(value: V): Specification<T> {
  return Specification { root, _, criteriaBuilder ->
    criteriaBuilder.lessThan(root.get(name), value)
  }
}

/** Build «greater than or equal to» specification from an entity’s property */
fun <T, V : Comparable<V>> KProperty1<T, V>.buildSpecForGreaterThanOrEqualTo(value: V): Specification<T> {
  return Specification { root, _, criteriaBuilder ->
    criteriaBuilder.greaterThanOrEqualTo(root.get(name), value)
  }
}

/** Build «equal to» specification joining to a related entity (via a list property) */
<<<<<<< HEAD
fun <T, R, V> KProperty1<T, Collection<R>>.buildSpecForRelatedEntityPropertyEqualTo(property: KProperty1<R, V>, value: V): Specification<T> {
=======
fun <T, R, V> KProperty1<T, SortedSet<R>>.buildSpecForRelatedEntityPropertyEqualTo(property: KProperty1<R, V>, value: V): Specification<T> {
>>>>>>> 92022911
  return Specification { root, _, criteriaBuilder ->
    val relatedEntities: Join<R, T> = root.join(name)
    criteriaBuilder.equal(relatedEntities.get<V>(property.name), value)
  }
}<|MERGE_RESOLUTION|>--- conflicted
+++ resolved
@@ -34,11 +34,7 @@
 }
 
 /** Build «equal to» specification joining to a related entity (via a list property) */
-<<<<<<< HEAD
 fun <T, R, V> KProperty1<T, Collection<R>>.buildSpecForRelatedEntityPropertyEqualTo(property: KProperty1<R, V>, value: V): Specification<T> {
-=======
-fun <T, R, V> KProperty1<T, SortedSet<R>>.buildSpecForRelatedEntityPropertyEqualTo(property: KProperty1<R, V>, value: V): Specification<T> {
->>>>>>> 92022911
   return Specification { root, _, criteriaBuilder ->
     val relatedEntities: Join<R, T> = root.join(name)
     criteriaBuilder.equal(relatedEntities.get<V>(property.name), value)
