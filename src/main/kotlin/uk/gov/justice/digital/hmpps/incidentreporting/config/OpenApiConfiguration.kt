package uk.gov.justice.digital.hmpps.incidentreporting.config

import io.swagger.v3.core.util.PrimitiveType
import io.swagger.v3.oas.models.Components
import io.swagger.v3.oas.models.OpenAPI
import io.swagger.v3.oas.models.info.Contact
import io.swagger.v3.oas.models.info.Info
import io.swagger.v3.oas.models.info.License
import io.swagger.v3.oas.models.media.DateTimeSchema
import io.swagger.v3.oas.models.media.Schema
import io.swagger.v3.oas.models.media.StringSchema
import io.swagger.v3.oas.models.security.OAuthFlow
import io.swagger.v3.oas.models.security.OAuthFlows
import io.swagger.v3.oas.models.security.Scopes
import io.swagger.v3.oas.models.security.SecurityRequirement
import io.swagger.v3.oas.models.security.SecurityScheme
import io.swagger.v3.oas.models.servers.Server
import org.springdoc.core.customizers.OpenApiCustomizer
import org.springframework.beans.factory.annotation.Value
import org.springframework.boot.info.BuildProperties
import org.springframework.context.annotation.Bean
import org.springframework.context.annotation.Configuration

@Configuration
class OpenApiConfiguration(
  buildProperties: BuildProperties,
  @Value("\${api.base.url.oauth}") val oauthUrl: String,
) {
  private val version: String = buildProperties.version

  @Bean
  fun customOpenAPI(): OpenAPI = OpenAPI()
    .servers(
      listOf(
        Server().url("/").description("Current url"),
      ),
    )
    .info(
      Info().title("IncidentReport Reporting API")
        .version(version)
<<<<<<< HEAD
        .description("API for viewing and managing incidentReport reports")
        .contact(Contact().name("HMPPS Digital Studio").email("feedback@digital.justice.gov.uk")),
=======
        .description("API for viewing and managing incident reports")
        .contact(Contact().name("HMPPS Digital Studio").email("feedback@digital.justice.gov.uk"))
        .license(License().name("MIT")),
>>>>>>> 055601eb
    )
    .components(
      Components()
        .addSecuritySchemes(
          "bearer-jwt",
          SecurityScheme()
            .type(SecurityScheme.Type.HTTP)
            .scheme("bearer")
            .bearerFormat("JWT"),
        )
        .addSecuritySchemes(
          "hmpps-auth",
          SecurityScheme()
            .type(SecurityScheme.Type.OAUTH2)
            .flows(getFlows()),
        ),
    )
    .addSecurityItem(SecurityRequirement().addList("bearer-jwt", listOf("read", "write")))
    .addSecurityItem(SecurityRequirement().addList("hmpps-auth"))

  fun getFlows(): OAuthFlows {
    val flows = OAuthFlows()
    val clientCredflow = OAuthFlow()
    clientCredflow.tokenUrl = "$oauthUrl/oauth/token"
    val scopes = Scopes()
      .addString("read", "Allows read of data")
      .addString("write", "Allows write of data")
    clientCredflow.scopes = scopes
    val authflow = OAuthFlow()
    authflow.authorizationUrl = "$oauthUrl/oauth/authorize"
    authflow.tokenUrl = "$oauthUrl/oauth/token"
    authflow.scopes = scopes
    return flows.clientCredentials(clientCredflow).authorizationCode(authflow)
  }

  @Bean
  fun openAPICustomiser(): OpenApiCustomizer {
    PrimitiveType.enablePartialTime() // Prevents generation of a LocalTime schema which causes conflicts with java.time.LocalTime
    return OpenApiCustomizer {
      it.components.schemas.forEach { (_, schema: Schema<*>) ->
        val properties = schema.properties ?: mutableMapOf()
        for (propertyName in properties.keys) {
          val propertySchema = properties[propertyName]!!
          if (propertySchema is DateTimeSchema) {
            properties.replace(
              propertyName,
              StringSchema()
                .example("2021-07-05T10:35:17")
                .pattern("^\\d{4}-\\d{2}-\\d{2}T\\d{2}:\\d{2}:\\d{2}$")
                .description(propertySchema.description)
                .required(propertySchema.required),
            )
          }
        }
      }
    }
  }
}<|MERGE_RESOLUTION|>--- conflicted
+++ resolved
@@ -38,14 +38,9 @@
     .info(
       Info().title("IncidentReport Reporting API")
         .version(version)
-<<<<<<< HEAD
-        .description("API for viewing and managing incidentReport reports")
-        .contact(Contact().name("HMPPS Digital Studio").email("feedback@digital.justice.gov.uk")),
-=======
         .description("API for viewing and managing incident reports")
         .contact(Contact().name("HMPPS Digital Studio").email("feedback@digital.justice.gov.uk"))
         .license(License().name("MIT")),
->>>>>>> 055601eb
     )
     .components(
       Components()
