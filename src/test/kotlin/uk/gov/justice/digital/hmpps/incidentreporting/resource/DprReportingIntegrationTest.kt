--- conflicted
+++ resolved
@@ -167,8 +167,9 @@
           .expectStatus().isOk
           .expectBody()
           .json(
+            // language=json
             """
-              {
+            {
               "id": "incident-report",
               "name": "Incident report summary",
               "description": "List of all incidents filtered by dates, types, status and locations (INC0009)",
@@ -180,7 +181,7 @@
                 "printable": true
               }
             }
-            """.trimIndent(),
+            """,
           )
       }
     }
@@ -229,52 +230,37 @@
             .expectStatus().isOk
             .expectBody()
             .json(
-              """
-<<<<<<< HEAD
-[
-  {
-    "type": "FINDS",
-    "status": "DRAFT",
-    "incident_date_and_time": "05/12/2023 11:34",
-    "reported_at": "05/12/2023",
-    "reported_by": "USER1",
-    "title": "Incident Report 11124143",
-    "description": "A new incident created in the new service of type find of illicit items",
-    "location": "MDI",
-    "modified_at": "05/12/2023 12:34"
-  }
-]
-=======
-              [
-                {
-                  "type": "FINDS",
-                  "type_description": "Finds",
+              // language=json
+              """
+              [
+                {
+                  "type": "FINDS",
+                  "type_description": "Find of illicit items",
                   "status": "DRAFT",
                   "status_description": "Draft",
                   "incident_date_and_time": "05/12/2023 11:34",
                   "reported_at": "05/12/2023",
                   "reported_by": "USER1",
                   "title": "Incident Report 11124143",
-                  "description": "A new incident created in the new service of type Finds",
+                  "description": "A new incident created in the new service of type find of illicit items",
                   "location": "MDI",
                   "modified_at": "05/12/2023 12:34"
                 },
                 {
                   "type": "FINDS",
-                  "type_description": "Finds",
+                  "type_description": "Find of illicit items",
                   "status": "DRAFT",
                   "status_description": "Draft",
                   "incident_date_and_time": "05/12/2023 11:34",
                   "reported_at": "05/12/2023",
                   "reported_by": "USER1",
                   "title": "Incident Report 11124199",
-                  "description": "A new incident created in the new service of type Finds",
+                  "description": "A new incident created in the new service of type find of illicit items",
                   "location": "MDI",
                   "modified_at": "05/12/2023 12:34"
                 }
               ]
->>>>>>> 22f80496
-              """.trimIndent(),
+              """,
             )
         }
 
@@ -345,26 +331,27 @@
             .expectStatus().isOk()
             .expectBody().jsonPath("$.length()").isEqualTo(1)
             .json(
-              """
-                [
-                  {
-                    "id": "${pecsReport.id}",
-                    "report_reference": "<a href='https://incident-reporting.hmpps.service.justice.gov.uk/reports/${pecsReport.id}' target=\"_blank\">${pecsReport.reportReference}</a>",
-                    "type": "${pecsReport.type.name}",
-                    "type_description": "${pecsReport.type.description}",
-                    "status": "${pecsReport.status.name}",
-                    "status_description": "${pecsReport.status.description}",
-                    "incident_date_and_time": "05/12/2023 11:34",
-                    "reported_at": "05/12/2023",
-                    "reported_by": "USER1",
-                    "title": "${pecsReport.title}",
-                    "description": "${pecsReport.description}",
-                    "location": "${pecsReport.location}",
-                    "pecs_region": "National Operations Unit",
-                    "modified_at": "05/12/2023 12:34"
-                  }
-                ]
-              """.trimIndent(),
+              // language=json
+              """
+              [
+                {
+                  "id": "${pecsReport.id}",
+                  "report_reference": "<a href='https://incident-reporting.hmpps.service.justice.gov.uk/reports/${pecsReport.id}' target=\"_blank\">${pecsReport.reportReference}</a>",
+                  "type": "${pecsReport.type.name}",
+                  "type_description": "${pecsReport.type.description}",
+                  "status": "${pecsReport.status.name}",
+                  "status_description": "${pecsReport.status.description}",
+                  "incident_date_and_time": "05/12/2023 11:34",
+                  "reported_at": "05/12/2023",
+                  "reported_by": "USER1",
+                  "title": "${pecsReport.title}",
+                  "description": "${pecsReport.description}",
+                  "location": "${pecsReport.location}",
+                  "pecs_region": "National Operations Unit",
+                  "modified_at": "05/12/2023 12:34"
+                }
+              ]
+              """,
             )
         }
       }
@@ -399,6 +386,7 @@
             .expectStatus().isOk
             .expectBody()
             .json(
+              // language=json
               """
               [
                 {
@@ -406,7 +394,7 @@
                   "report_reference": "<a href='https://incident-reporting.hmpps.service.justice.gov.uk/reports/${existingReport1.id}' target=\"_blank\">11124143</a>",
                   "location": "MDI",
                   "type": "FINDS",
-                  "type_description": "Finds",
+                  "type_description": "Find of illicit items",
                   "status": "DRAFT",
                   "status_description": "Draft",
                   "incident_date_and_time": "05/12/2023 11:34",
@@ -421,7 +409,7 @@
                   "report_reference": "<a href='https://incident-reporting.hmpps.service.justice.gov.uk/reports/${existingReport1.id}' target=\"_blank\">11124143</a>",
                   "location": "MDI",
                   "type": "FINDS",
-                  "type_description": "Finds",
+                  "type_description": "Find of illicit items",
                   "status": "DRAFT",
                   "status_description": "Draft",
                   "incident_date_and_time": "05/12/2023 11:34",
@@ -436,7 +424,7 @@
                   "report_reference": "<a href='https://incident-reporting.hmpps.service.justice.gov.uk/reports/${existingReport1.id}' target=\"_blank\">11124143</a>",
                   "location": "MDI",
                   "type": "FINDS",
-                  "type_description": "Finds",
+                  "type_description": "Find of illicit items",
                   "status": "DRAFT",
                   "status_description": "Draft",
                   "incident_date_and_time": "05/12/2023 11:34",
@@ -451,7 +439,7 @@
                   "report_reference": "<a href='https://incident-reporting.hmpps.service.justice.gov.uk/reports/${existingReport2.id}' target=\"_blank\">11124199</a>",
                   "location": "MDI",
                   "type": "FINDS",
-                  "type_description": "Finds",
+                  "type_description": "Find of illicit items",
                   "status": "DRAFT",
                   "status_description": "Draft",
                   "incident_date_and_time": "05/12/2023 11:34",
@@ -462,7 +450,7 @@
                   "comment": "Comment #1"
                 }
               ]
-              """.trimIndent(),
+              """,
             )
         }
 
@@ -475,6 +463,7 @@
             .expectStatus().isOk
             .expectBody()
             .json(
+              // language=json
               """
               [
                 {
@@ -482,7 +471,7 @@
                   "report_reference": "<a href='https://incident-reporting.hmpps.service.justice.gov.uk/reports/${existingReport1.id}' target=\"_blank\">11124143</a>",
                   "location": "MDI",
                   "type": "FINDS",
-                  "type_description": "Finds",
+                  "type_description": "Find of illicit items",
                   "status": "DRAFT",
                   "status_description": "Draft",
                   "incident_date_and_time": "05/12/2023 11:34",
@@ -497,7 +486,7 @@
                   "report_reference": "<a href='https://incident-reporting.hmpps.service.justice.gov.uk/reports/${existingReport1.id}' target=\"_blank\">11124143</a>",
                   "location": "MDI",
                   "type": "FINDS",
-                  "type_description": "Finds",
+                  "type_description": "Find of illicit items",
                   "status": "DRAFT",
                   "status_description": "Draft",
                   "incident_date_and_time": "05/12/2023 11:34",
@@ -512,7 +501,7 @@
                   "report_reference": "<a href='https://incident-reporting.hmpps.service.justice.gov.uk/reports/${existingReport2.id}' target=\"_blank\">11124199</a>",
                   "location": "MDI",
                   "type": "FINDS",
-                  "type_description": "Finds",
+                  "type_description": "Find of illicit items",
                   "status": "DRAFT",
                   "status_description": "Draft",
                   "incident_date_and_time": "05/12/2023 11:34",
@@ -523,7 +512,7 @@
                   "comment": "Comment #1"
                 }
               ]
-              """.trimIndent(),
+              """,
             )
         }
       }
@@ -558,6 +547,7 @@
             .expectStatus().isOk
             .expectBody()
             .json(
+              // language=json
               """
               [
                 {
@@ -565,11 +555,11 @@
                   "filter_date": "05/12/2023",
                   "location": "MDI",
                   "type": "FINDS",
-                  "type_description": "Finds",
+                  "type_description": "Find of illicit items",
                   "num_of_incidents": "<a href='https://incident-reporting.hmpps.service.justice.gov.uk/reports?fromDate=05/12/2023&toDate=05/12/2023&location=MDI&incidentType=FINDS' target=\"_blank\">2</a>"
                 }
               ]
-              """.trimIndent(),
+              """,
             )
         }
 
@@ -582,6 +572,7 @@
             .expectStatus().isOk
             .expectBody()
             .json(
+              // language=json
               """
               [
                 {
@@ -590,11 +581,11 @@
                   "max_date": "05/12/2023",
                   "location": "MDI",
                   "type": "FINDS",
-                  "type_description": "Finds",
+                  "type_description": "Find of illicit items",
                   "num_of_incidents": "<a href='https://incident-reporting.hmpps.service.justice.gov.uk/reports?fromDate=05/12/2023&toDate=05/12/2023&location=MDI&incidentType=FINDS' target=\"_blank\">2</a>"
                 }
               ]
-              """.trimIndent(),
+              """,
             )
         }
 
@@ -607,19 +598,20 @@
             .expectStatus().isOk
             .expectBody()
             .json(
-              """
-          [
-            {
-              "start_date": "Dec-2023",
-              "min_date": "05/12/2023",
-              "max_date": "05/12/2023",
-              "location": "MDI",
-              "type": "FINDS",
-              "type_description": "Finds",
-              "num_of_incidents": "<a href='https://incident-reporting.hmpps.service.justice.gov.uk/reports?fromDate=05/12/2023&toDate=05/12/2023&location=MDI&incidentType=FINDS' target=\"_blank\">2</a>"
-            }
-          ]
-              """.trimIndent(),
+              // language=json
+              """
+              [
+                {
+                  "start_date": "Dec-2023",
+                  "min_date": "05/12/2023",
+                  "max_date": "05/12/2023",
+                  "location": "MDI",
+                  "type": "FINDS",
+                  "type_description": "Find of illicit items",
+                  "num_of_incidents": "<a href='https://incident-reporting.hmpps.service.justice.gov.uk/reports?fromDate=05/12/2023&toDate=05/12/2023&location=MDI&incidentType=FINDS' target=\"_blank\">2</a>"
+                }
+              ]
+              """,
             )
         }
       }
@@ -667,33 +659,8 @@
             .expectStatus().isOk
             .expectBody()
             .json(
-              """
-<<<<<<< HEAD
-[
-  {
-    "month_year": "Dec-2023",
-    "min_date": "05/12/2023",
-    "max_date": "05/12/2023",
-    "prisoner_number": "<a href='https://prisoner.digital.prison.service.justice.gov.uk/prisoner/A0002AA' target=\"_blank\">A0002AA</a>",
-    "first_name": "First 2",
-    "last_name": "Last 2, First 2",
-    "type": "FINDS",
-    "type_description": "Find of illicit items",
-    "num_of_incidents": "<a href='https://incident-reporting.hmpps.service.justice.gov.uk/reports?searchID=A0002AA&fromDate=05/12/2023&toDate=05/12/2023&location=MDI&incidentType=FINDS' target=\"_blank\">1</a>"
-  },
-  {
-    "month_year": "Dec-2023",
-    "min_date": "05/12/2023",
-    "max_date": "05/12/2023",
-    "prisoner_number": "<a href='https://prisoner.digital.prison.service.justice.gov.uk/prisoner/A0001AA' target=\"_blank\">A0001AA</a>",
-    "first_name": "First 1",
-    "last_name": "Last 1, First 1",
-    "type": "FINDS",
-    "type_description": "Find of illicit items",
-    "num_of_incidents": "<a href='https://incident-reporting.hmpps.service.justice.gov.uk/reports?searchID=A0001AA&fromDate=05/12/2023&toDate=05/12/2023&location=MDI&incidentType=FINDS' target=\"_blank\">1</a>"
-  }
-]
-=======
+              // language=json
+              """
               [
                 {
                   "month_year": "Dec-2023",
@@ -703,7 +670,7 @@
                   "first_name": "First 2",
                   "last_name": "Last 2, First 2",
                   "type": "FINDS",
-                  "type_description": "Finds",
+                  "type_description": "Find of illicit items",
                   "location": "MDI",
                   "num_of_incidents": "<a href='https://incident-reporting.hmpps.service.justice.gov.uk/reports?searchID=A0002AA&fromDate=05/12/2023&toDate=05/12/2023&location=MDI&incidentType=FINDS' target=\"_blank\">1</a>"
                 },
@@ -715,13 +682,12 @@
                   "first_name": "First 1",
                   "last_name": "Last 1, First 1",
                   "type": "FINDS",
-                  "type_description": "Finds",
+                  "type_description": "Find of illicit items",
                   "location": "MDI",
                   "num_of_incidents": "<a href='https://incident-reporting.hmpps.service.justice.gov.uk/reports?searchID=A0001AA&fromDate=05/12/2023&toDate=05/12/2023&location=MDI&incidentType=FINDS' target=\"_blank\">2</a>"
                 }
               ]
->>>>>>> 22f80496
-              """.trimIndent(),
+              """,
             )
         }
       }
