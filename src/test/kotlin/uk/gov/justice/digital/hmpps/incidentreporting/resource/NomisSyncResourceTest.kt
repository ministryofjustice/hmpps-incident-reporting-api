--- conflicted
+++ resolved
@@ -1756,19 +1756,11 @@
 
         val changedReport =
           reportRepository.findOneEagerlyById(newReport.id!!) ?: throw RuntimeException("Report not found")
-<<<<<<< HEAD
         assertThat(changedReport.questions).hasSize(3)
-        assertThat(changedReport.findQuestion(code = "1", sequence = 0)).isNotNull
-        assertThat(changedReport.findQuestion(code = "2", sequence = 1)).isNull()
-        assertThat(changedReport.findQuestion(code = "3", sequence = 2)).isNotNull
-        assertThat(changedReport.findQuestion(code = "4", sequence = 3)).isNotNull
-=======
-        assertThat(changedReport.getQuestions()).hasSize(3)
         assertThat(changedReport.findQuestion(code = "1", sequence = 1)).isNotNull
         assertThat(changedReport.findQuestion(code = "2", sequence = 2)).isNull()
         assertThat(changedReport.findQuestion(code = "3", sequence = 3)).isNotNull
         assertThat(changedReport.findQuestion(code = "4", sequence = 4)).isNotNull
->>>>>>> 1937dc11
 
         assertThatDomainEventWasSent(
           "incident.report.amended",
